/*
 * Licensed to the Apache Software Foundation (ASF) under one or more
 * contributor license agreements.  See the NOTICE file distributed with
 * this work for additional information regarding copyright ownership.
 * The ASF licenses this file to You under the Apache License, Version 2.0
 * (the "License"); you may not use this file except in compliance with
 * the License.  You may obtain a copy of the License at
 *
 *     http://www.apache.org/licenses/LICENSE-2.0
 *
 * Unless required by applicable law or agreed to in writing, software
 * distributed under the License is distributed on an "AS IS" BASIS,
 * WITHOUT WARRANTIES OR CONDITIONS OF ANY KIND, either express or implied.
 * See the License for the specific language governing permissions and
 * limitations under the License.
 */
package org.apache.solr.uninverting;

import java.io.IOException;
import java.util.ArrayList;
import java.util.Map;
import java.util.function.Function;

import org.apache.lucene.document.BinaryDocValuesField;
import org.apache.lucene.document.NumericDocValuesField;
import org.apache.lucene.document.SortedDocValuesField;
import org.apache.lucene.document.SortedSetDocValuesField;
import org.apache.lucene.document.StringField;
import org.apache.lucene.index.BinaryDocValues;
import org.apache.lucene.index.DirectoryReader;
import org.apache.lucene.index.DocValuesType;
import org.apache.lucene.index.FieldInfo;
import org.apache.lucene.index.FieldInfos;
import org.apache.lucene.index.FilterDirectoryReader;
import org.apache.lucene.index.FilterLeafReader;
import org.apache.lucene.index.IndexOptions;
import org.apache.lucene.index.LeafReader;
import org.apache.lucene.index.NumericDocValues;
import org.apache.lucene.index.SortedDocValues;
import org.apache.lucene.index.SortedSetDocValues;
import org.apache.lucene.util.RamUsageEstimator;
import org.apache.solr.uninverting.FieldCache.CacheEntry;

/**
 * A FilterReader that exposes <i>indexed</i> values as if they also had
 * docvalues.
 * <p>
 * This is accomplished by "inverting the inverted index" or "uninversion".
 * <p>
 * The uninversion process happens lazily: upon the first request for the 
 * field's docvalues (e.g. via {@link org.apache.lucene.index.LeafReader#getNumericDocValues(String)} 
 * or similar), it will create the docvalues on-the-fly if needed and cache it,
 * based on the core cache key of the wrapped LeafReader.
 */
public class UninvertingReader extends FilterLeafReader {

  /**
   * Specifies the type of uninversion to apply for the field. 
   */
  public static enum Type {
    /** 
     * Single-valued Integer, (e.g. indexed with {@link org.apache.lucene.document.IntPoint})
     * <p>
     * Fields with this type act as if they were indexed with
     * {@link NumericDocValuesField}.
     */
    INTEGER_POINT,
    /** 
     * Single-valued Integer, (e.g. indexed with {@link org.apache.lucene.document.LongPoint})
     * <p>
     * Fields with this type act as if they were indexed with
     * {@link NumericDocValuesField}.
     */
    LONG_POINT,
    /** 
     * Single-valued Integer, (e.g. indexed with {@link org.apache.lucene.document.FloatPoint})
     * <p>
     * Fields with this type act as if they were indexed with
     * {@link NumericDocValuesField}.
     */
    FLOAT_POINT,
    /** 
     * Single-valued Integer, (e.g. indexed with {@link org.apache.lucene.document.DoublePoint})
     * <p>
     * Fields with this type act as if they were indexed with
     * {@link NumericDocValuesField}.
     */
    DOUBLE_POINT,
    /** 
     * Single-valued Integer, (e.g. indexed with {@link org.apache.solr.legacy.LegacyIntField})
     * <p>
     * Fields with this type act as if they were indexed with
     * {@link NumericDocValuesField}.
     * @deprecated Index with points and use {@link #INTEGER_POINT} instead.
     */
    @Deprecated
    LEGACY_INTEGER,
    /** 
     * Single-valued Long, (e.g. indexed with {@link org.apache.solr.legacy.LegacyLongField})
     * <p>
     * Fields with this type act as if they were indexed with
     * {@link NumericDocValuesField}.
     * @deprecated Index with points and use {@link #LONG_POINT} instead.
     */
    @Deprecated
    LEGACY_LONG,
    /** 
     * Single-valued Float, (e.g. indexed with {@link org.apache.solr.legacy.LegacyFloatField})
     * <p>
     * Fields with this type act as if they were indexed with
     * {@link NumericDocValuesField}.
     * @deprecated Index with points and use {@link #FLOAT_POINT} instead.
     */
    @Deprecated
    LEGACY_FLOAT,
    /** 
     * Single-valued Double, (e.g. indexed with {@link org.apache.solr.legacy.LegacyDoubleField})
     * <p>
     * Fields with this type act as if they were indexed with
     * {@link NumericDocValuesField}.
     * @deprecated Index with points and use {@link #DOUBLE_POINT} instead.
     */
    @Deprecated
    LEGACY_DOUBLE,
    /** 
     * Single-valued Binary, (e.g. indexed with {@link StringField}) 
     * <p>
     * Fields with this type act as if they were indexed with
     * {@link BinaryDocValuesField}.
     */
    BINARY,
    /** 
     * Single-valued Binary, (e.g. indexed with {@link StringField}) 
     * <p>
     * Fields with this type act as if they were indexed with
     * {@link SortedDocValuesField}.
     */
    SORTED,
    /** 
     * Multi-valued Binary, (e.g. indexed with {@link StringField}) 
     * <p>
     * Fields with this type act as if they were indexed with
     * {@link SortedSetDocValuesField}.
     */
    SORTED_SET_BINARY,
    /** 
     * Multi-valued Integer, (e.g. indexed with {@link org.apache.solr.legacy.LegacyIntField})
     * <p>
     * Fields with this type act as if they were indexed with
     * {@link SortedSetDocValuesField}.
     */
    SORTED_SET_INTEGER,
    /** 
     * Multi-valued Float, (e.g. indexed with {@link org.apache.solr.legacy.LegacyFloatField})
     * <p>
     * Fields with this type act as if they were indexed with
     * {@link SortedSetDocValuesField}.
     */
    SORTED_SET_FLOAT,
    /** 
     * Multi-valued Long, (e.g. indexed with {@link org.apache.solr.legacy.LegacyLongField})
     * <p>
     * Fields with this type act as if they were indexed with
     * {@link SortedSetDocValuesField}.
     */
    SORTED_SET_LONG,
    /** 
     * Multi-valued Double, (e.g. indexed with {@link org.apache.solr.legacy.LegacyDoubleField})
     * <p>
     * Fields with this type act as if they were indexed with
     * {@link SortedSetDocValuesField}.
     */
    SORTED_SET_DOUBLE

  }

  /** @see #wrap(DirectoryReader, Function) */
  public static DirectoryReader wrap(DirectoryReader reader, Map<String, Type> mapping) throws IOException {
    return wrap(reader, mapping::get);
  }

  /**
   * Wraps a provided {@link DirectoryReader}. Note that for convenience, the returned reader
   * can be used normally (e.g. passed to {@link DirectoryReader#openIfChanged(DirectoryReader)})
   * and so on. 
   * 
   * @param in input directory reader
   * @param mapper function to map a field name to an uninversion type.  A Null result means to not uninvert.
   * @return a wrapped directory reader
   */
  public static DirectoryReader wrap(DirectoryReader in, Function<String, Type> mapper) throws IOException {
    return new UninvertingDirectoryReader(in, mapper);
  }

  static class UninvertingDirectoryReader extends FilterDirectoryReader {
    final Function<String, Type> mapper;
    
    public UninvertingDirectoryReader(DirectoryReader in, final Function<String, Type> mapper) throws IOException {
      super(in, new FilterDirectoryReader.SubReaderWrapper() {
        @Override
        public LeafReader wrap(LeafReader reader) {
          return UninvertingReader.wrap(reader, mapper);
        }
      });
      this.mapper = mapper;
    }

    @Override
    protected DirectoryReader doWrapDirectoryReader(DirectoryReader in) throws IOException {
      return new UninvertingDirectoryReader(in, mapper);
    }

    // NOTE: delegating the cache helpers is wrong since this wrapper alters the
    // content of the reader, it is only fine to do that because Solr ALWAYS
    // consumes index readers through this wrapper

    @Override
    public CacheHelper getReaderCacheHelper() {
      return in.getReaderCacheHelper();
    }
  }

  /**
   * Create a new UninvertingReader with the specified mapping, wrapped around the input.  It may be deemed that there
   * is no mapping to do, in which case the input is returned.
   * <p>
   * Expert: This should almost never be used. Use {@link #wrap(DirectoryReader, Function)} instead.
   *
   * @lucene.internal
   */
  public static LeafReader wrap(LeafReader in, Function<String, Type> mapping) {
    boolean wrap = false;

    // Calculate a new FieldInfos that has DocValuesType where we didn't before
    ArrayList<FieldInfo> newFieldInfos = new ArrayList<>(in.getFieldInfos().size());
    for (FieldInfo fi : in.getFieldInfos()) {
      DocValuesType type = fi.getDocValuesType();
      // fields which currently don't have docValues, but are uninvertable (indexed or points data present)
      if (type == DocValuesType.NONE &&
          (fi.getIndexOptions() != IndexOptions.NONE || (fi.getPointNumBytes() > 0 && fi.getPointDimensionCount() == 1))) {
        Type t = mapping.apply(fi.name); // could definitely return null, thus still can't uninvert it
        if (t != null) {
          if (t == Type.INTEGER_POINT || t == Type.LONG_POINT || t == Type.FLOAT_POINT || t == Type.DOUBLE_POINT) {
            // type uses points
            if (fi.getPointDimensionCount() == 0) {
              continue;
            }
          } else {
            // type uses inverted index
            if (fi.getIndexOptions() == IndexOptions.NONE) {
              continue;
            }
          }
          switch(t) {
            case INTEGER_POINT:
            case LONG_POINT:
            case FLOAT_POINT:
            case DOUBLE_POINT:
            case LEGACY_INTEGER:
            case LEGACY_LONG:
            case LEGACY_FLOAT:
            case LEGACY_DOUBLE:
              type = DocValuesType.NUMERIC;
              break;
            case BINARY:
              type = DocValuesType.BINARY;
              break;
            case SORTED:
              type = DocValuesType.SORTED;
              break;
            case SORTED_SET_BINARY:
            case SORTED_SET_INTEGER:
            case SORTED_SET_FLOAT:
            case SORTED_SET_LONG:
            case SORTED_SET_DOUBLE:
              type = DocValuesType.SORTED_SET;
              break;
            default:
              throw new AssertionError();
          }
        }
      }
      if (type != fi.getDocValuesType()) { // we changed it
        wrap = true;
        newFieldInfos.add(new FieldInfo(fi.name, fi.number, fi.hasVectors(), fi.omitsNorms(),
            fi.hasPayloads(), fi.getIndexOptions(), type, fi.getDocValuesGen(), fi.attributes(),
<<<<<<< HEAD
            fi.getPointDimensionCount(), fi.getPointIndexDimensionCount(), fi.getPointNumBytes(), fi.isSoftDeletesField()));
=======
            fi.getPointDataDimensionCount(), fi.getPointIndexDimensionCount(), fi.getPointNumBytes(),
            fi.getVectorNumDimensions(), fi.getVectorDistFunc(), fi.getVectorIndexType(), fi.isSoftDeletesField()));
>>>>>>> 0ed57eed
      } else {
        newFieldInfos.add(fi);
      }
    }
    if (!wrap) {
      return in;
    } else {
      FieldInfos fieldInfos = new FieldInfos(newFieldInfos.toArray(new FieldInfo[newFieldInfos.size()]));
      return new UninvertingReader(in, mapping, fieldInfos);
    }
  }

  final Function<String, Type> mapping;
  final FieldInfos fieldInfos;

  private UninvertingReader(LeafReader in, Function<String, Type> mapping, FieldInfos fieldInfos) {
    super(in);
    this.mapping = mapping;
    this.fieldInfos = fieldInfos;
  }

  @Override
  public FieldInfos getFieldInfos() {
    return fieldInfos;
  }

  @Override
  public NumericDocValues getNumericDocValues(String field) throws IOException {
    NumericDocValues values = super.getNumericDocValues(field);
    if (values != null) {
      return values;
    }
    Type v = getType(field);
    if (v != null) {
      switch (v) {
        case INTEGER_POINT: return FieldCache.DEFAULT.getNumerics(in, field, FieldCache.INT_POINT_PARSER);
        case FLOAT_POINT: return FieldCache.DEFAULT.getNumerics(in, field, FieldCache.FLOAT_POINT_PARSER);
        case LONG_POINT: return FieldCache.DEFAULT.getNumerics(in, field, FieldCache.LONG_POINT_PARSER);
        case DOUBLE_POINT: return FieldCache.DEFAULT.getNumerics(in, field, FieldCache.DOUBLE_POINT_PARSER);
        case LEGACY_INTEGER: return FieldCache.DEFAULT.getNumerics(in, field, FieldCache.LEGACY_INT_PARSER);
        case LEGACY_FLOAT: return FieldCache.DEFAULT.getNumerics(in, field, FieldCache.LEGACY_FLOAT_PARSER);
        case LEGACY_LONG: return FieldCache.DEFAULT.getNumerics(in, field, FieldCache.LEGACY_LONG_PARSER);
        case LEGACY_DOUBLE: return FieldCache.DEFAULT.getNumerics(in, field, FieldCache.LEGACY_DOUBLE_PARSER);
        case BINARY:
        case SORTED:
        case SORTED_SET_BINARY:
        case SORTED_SET_DOUBLE:
        case SORTED_SET_FLOAT:
        case SORTED_SET_INTEGER:
        case SORTED_SET_LONG:
          break;
      }
    }
    return null;
  }

  @Override
  public BinaryDocValues getBinaryDocValues(String field) throws IOException {
    BinaryDocValues values = in.getBinaryDocValues(field);
    if (values != null) {
      return values;
    }
    Type v = getType(field);
    if (v == Type.BINARY) {
      return FieldCache.DEFAULT.getTerms(in, field);
    } else {
      return null;
    }
  }

  @Override
  public SortedDocValues getSortedDocValues(String field) throws IOException {
    SortedDocValues values = in.getSortedDocValues(field);
    if (values != null) {
      return values;
    }
    Type v = getType(field);
    if (v == Type.SORTED) {
      return FieldCache.DEFAULT.getTermsIndex(in, field);
    } else {
      return null;
    }
  }
  
  @Override
  public SortedSetDocValues getSortedSetDocValues(String field) throws IOException {
    SortedSetDocValues values = in.getSortedSetDocValues(field);
    if (values != null) {
      return values;
    }
    Type v = getType(field);
    if (v != null) {
      switch (v) {
        case SORTED_SET_INTEGER:
        case SORTED_SET_FLOAT: 
          return FieldCache.DEFAULT.getDocTermOrds(in, field, FieldCache.INT32_TERM_PREFIX);
        case SORTED_SET_LONG:
        case SORTED_SET_DOUBLE:
          return FieldCache.DEFAULT.getDocTermOrds(in, field, FieldCache.INT64_TERM_PREFIX);
        case SORTED_SET_BINARY:
          return FieldCache.DEFAULT.getDocTermOrds(in, field, null);
        case BINARY:
        case LEGACY_DOUBLE:
        case LEGACY_FLOAT:
        case LEGACY_INTEGER:
        case LEGACY_LONG:
        case DOUBLE_POINT:
        case FLOAT_POINT:
        case INTEGER_POINT:
        case LONG_POINT:
        case SORTED:
          break;
      }
    }
    return null;
  }

  /** 
   * Returns the field's uninversion type, or null 
   * if the field doesn't exist or doesn't have a mapping.
   */
  private Type getType(String field) {
    return mapping.apply(field);
  }

  // NOTE: delegating the cache helpers is wrong since this wrapper alters the
  // content of the reader, it is only fine to do that because Solr ALWAYS
  // consumes index readers through this wrapper

  @Override
  public CacheHelper getCoreCacheHelper() {
    return in.getCoreCacheHelper();
  }

  @Override
  public CacheHelper getReaderCacheHelper() {
    return in.getReaderCacheHelper();
  }

  @Override
  public String toString() {
    return "Uninverting(" + in.toString() + ")";
  }
  
  /** 
   * Return information about the backing cache
   * @lucene.internal 
   */
  public static FieldCacheStats getUninvertedStats() {
    CacheEntry[] entries = FieldCache.DEFAULT.getCacheEntries();
    long totalBytesUsed = 0;
    String[] info = new String[entries.length];
    for (int i = 0; i < entries.length; i++) {
      info[i] = entries[i].toString();
      totalBytesUsed += entries[i].getValue().ramBytesUsed();
    }
    String totalSize = RamUsageEstimator.humanReadableUnits(totalBytesUsed);
    return new FieldCacheStats(totalSize, info);
  }

  public static int getUninvertedStatsSize() {
    return FieldCache.DEFAULT.getCacheEntries().length;
  }

  /**
   * Return information about the backing cache
   * @lucene.internal
   */
  public static class FieldCacheStats {
    public String totalSize;
    public String[] info;

    public FieldCacheStats(String totalSize, String[] info) {
      this.totalSize = totalSize;
      this.info = info;
    }

  }
}<|MERGE_RESOLUTION|>--- conflicted
+++ resolved
@@ -284,12 +284,8 @@
         wrap = true;
         newFieldInfos.add(new FieldInfo(fi.name, fi.number, fi.hasVectors(), fi.omitsNorms(),
             fi.hasPayloads(), fi.getIndexOptions(), type, fi.getDocValuesGen(), fi.attributes(),
-<<<<<<< HEAD
-            fi.getPointDimensionCount(), fi.getPointIndexDimensionCount(), fi.getPointNumBytes(), fi.isSoftDeletesField()));
-=======
             fi.getPointDataDimensionCount(), fi.getPointIndexDimensionCount(), fi.getPointNumBytes(),
             fi.getVectorNumDimensions(), fi.getVectorDistFunc(), fi.getVectorIndexType(), fi.isSoftDeletesField()));
->>>>>>> 0ed57eed
       } else {
         newFieldInfos.add(fi);
       }
