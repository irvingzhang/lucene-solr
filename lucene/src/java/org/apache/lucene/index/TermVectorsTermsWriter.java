--- conflicted
+++ resolved
@@ -22,156 +22,68 @@
 
 import org.apache.lucene.store.IndexOutput;
 import org.apache.lucene.util.ArrayUtil;
-<<<<<<< HEAD
 import org.apache.lucene.util.BytesRef;
-=======
 import org.apache.lucene.util.IOUtils;
->>>>>>> e18dcbf1
 import org.apache.lucene.util.RamUsageEstimator;
 
 final class TermVectorsTermsWriter extends TermsHashConsumer {
 
-<<<<<<< HEAD
   final DocumentsWriterPerThread docWriter;
-  TermVectorsWriter termVectorsWriter;
-=======
-  final DocumentsWriter docWriter;
-  PerDoc[] docFreeList = new PerDoc[1];
->>>>>>> e18dcbf1
   int freeCount;
   IndexOutput tvx;
   IndexOutput tvd;
   IndexOutput tvf;
   int lastDocID;
-<<<<<<< HEAD
-  
+
   final DocumentsWriterPerThread.DocState docState;
   final BytesRef flushTerm = new BytesRef();
-  
+
   // Used by perField when serializing the term vectors
   final ByteSliceReader vectorSliceReader = new ByteSliceReader();
+  boolean hasVectors;
 
   public TermVectorsTermsWriter(DocumentsWriterPerThread docWriter) {
-=======
-  boolean hasVectors;
-
-  public TermVectorsTermsWriter(DocumentsWriter docWriter) {
->>>>>>> e18dcbf1
     this.docWriter = docWriter;
     docState = docWriter.docState;
   }
 
   @Override
-<<<<<<< HEAD
   void flush(Map<FieldInfo, TermsHashConsumerPerField> fieldsToFlush, final SegmentWriteState state) throws IOException {
-
-=======
-  public TermsHashConsumerPerThread addThread(TermsHashPerThread termsHashPerThread) {
-    return new TermVectorsTermsWriterPerThread(termsHashPerThread, this);
-  }
-
-  @Override
-  synchronized void flush(Map<TermsHashConsumerPerThread,Collection<TermsHashConsumerPerField>> threadsAndFields, final SegmentWriteState state) throws IOException {
->>>>>>> e18dcbf1
     if (tvx != null) {
       // At least one doc in this run had term vectors enabled
       fill(state.numDocs);
-      tvx.close();
-      tvf.close();
-      tvd.close();
-      tvx = tvd = tvf = null;
       assert state.segmentName != null;
       String idxName = IndexFileNames.segmentFileName(state.segmentName, "", IndexFileNames.VECTORS_INDEX_EXTENSION);
       String fldName = IndexFileNames.segmentFileName(state.segmentName, "", IndexFileNames.VECTORS_FIELDS_EXTENSION);
       String docName = IndexFileNames.segmentFileName(state.segmentName, "", IndexFileNames.VECTORS_DOCUMENTS_EXTENSION);
 
-      if (4 + ((long) state.numDocs) * 16 != state.directory.fileLength(idxName)) {
-        throw new RuntimeException("after flush: tvx size mismatch: " + state.numDocs + " docs vs " + state.directory.fileLength(idxName) + " length in bytes of " + idxName + " file exists?=" + state.directory.fileExists(idxName));
-      }
-
-<<<<<<< HEAD
-      if (state.numDocs > 0) {
-        // In case there are some final documents that we
-        // didn't see (because they hit a non-aborting exception):
-        fill(state.numDocs);
-      }
-
-      tvx.flush();
-      tvd.flush();
-      tvf.flush();
-      
       tvx.close();
       tvf.close();
       tvd.close();
       tvx = null;
-      String idxName = IndexFileNames.segmentFileName(state.segmentName, "", IndexFileNames.VECTORS_INDEX_EXTENSION);
       if (4+((long) state.numDocs)*16 != state.directory.fileLength(idxName))
         throw new RuntimeException("after flush: tvx size mismatch: " + state.numDocs + " docs vs " + state.directory.fileLength(idxName) + " length in bytes of " + idxName + " file exists?=" + state.directory.fileExists(idxName));
 
-      String fldName = IndexFileNames.segmentFileName(state.segmentName, "", IndexFileNames.VECTORS_FIELDS_EXTENSION);
-      String docName = IndexFileNames.segmentFileName(state.segmentName, "", IndexFileNames.VECTORS_DOCUMENTS_EXTENSION);
       state.flushedFiles.add(idxName);
       state.flushedFiles.add(fldName);
       state.flushedFiles.add(docName);
 
       lastDocID = 0;
-
+      state.hasVectors = hasVectors;
+      hasVectors = false;
     }
 
     for (final TermsHashConsumerPerField field : fieldsToFlush.values() ) {
       TermVectorsTermsWriterPerField perField = (TermVectorsTermsWriterPerField) field;
       perField.termsHashPerField.reset();
       perField.shrinkHash();
-=======
-      state.flushedFiles.add(idxName);
-      state.flushedFiles.add(fldName);
-      state.flushedFiles.add(docName);
-
-      lastDocID = 0;
-      state.hasVectors = hasVectors;
-      hasVectors = false;
-    }
-
-    for (Map.Entry<TermsHashConsumerPerThread,Collection<TermsHashConsumerPerField>> entry : threadsAndFields.entrySet()) {
-      for (final TermsHashConsumerPerField field : entry.getValue() ) {
-        TermVectorsTermsWriterPerField perField = (TermVectorsTermsWriterPerField) field;
-        perField.termsHashPerField.reset();
-        perField.shrinkHash();
-      }
-
-      TermVectorsTermsWriterPerThread perThread = (TermVectorsTermsWriterPerThread) entry.getKey();
-      perThread.termsHashPerThread.reset(true);
-    }
-  }
-
-  int allocCount;
-
-  synchronized PerDoc getPerDoc() {
-    if (freeCount == 0) {
-      allocCount++;
-      if (allocCount > docFreeList.length) {
-        // Grow our free list up front to make sure we have
-        // enough space to recycle all outstanding PerDoc
-        // instances
-        assert allocCount == 1+docFreeList.length;
-        docFreeList = new PerDoc[ArrayUtil.oversize(allocCount, RamUsageEstimator.NUM_BYTES_OBJECT_REF)];
-      }
-      return new PerDoc();
-    } else {
-      return docFreeList[--freeCount];
->>>>>>> e18dcbf1
     }
   }
 
   /** Fills in no-term-vectors for all docs we haven't seen
    *  since the last doc that had term vectors. */
   void fill(int docID) throws IOException {
-<<<<<<< HEAD
-    final int end = docID;
-    if (lastDocID < end) {
-=======
     if (lastDocID < docID) {
->>>>>>> e18dcbf1
       final long tvfPosition = tvf.getFilePointer();
       while(lastDocID < docID) {
         tvx.writeLong(tvd.getFilePointer());
@@ -182,35 +94,18 @@
     }
   }
 
-  private final void initTermVectorsWriter() throws IOException {        
+  private final void initTermVectorsWriter() throws IOException {
     if (tvx == null) {
-<<<<<<< HEAD
-      
-      final String segment = docWriter.getSegment();
-
-      if (segment == null)
-        return;
-=======
->>>>>>> e18dcbf1
 
       // If we hit an exception while init'ing the term
       // vector output files, we must abort this segment
       // because those files will be in an unknown
       // state:
-<<<<<<< HEAD
-      String idxName = IndexFileNames.segmentFileName(segment, "", IndexFileNames.VECTORS_INDEX_EXTENSION);
-      String docName = IndexFileNames.segmentFileName(segment, "", IndexFileNames.VECTORS_DOCUMENTS_EXTENSION);
-      String fldName = IndexFileNames.segmentFileName(segment, "", IndexFileNames.VECTORS_FIELDS_EXTENSION);
-      tvx = docWriter.directory.createOutput(idxName);
-      tvd = docWriter.directory.createOutput(docName);
-      tvf = docWriter.directory.createOutput(fldName);
-=======
       hasVectors = true;
       tvx = docWriter.directory.createOutput(IndexFileNames.segmentFileName(docWriter.getSegment(), "", IndexFileNames.VECTORS_INDEX_EXTENSION));
       tvd = docWriter.directory.createOutput(IndexFileNames.segmentFileName(docWriter.getSegment(), "", IndexFileNames.VECTORS_DOCUMENTS_EXTENSION));
       tvf = docWriter.directory.createOutput(IndexFileNames.segmentFileName(docWriter.getSegment(), "", IndexFileNames.VECTORS_FIELDS_EXTENSION));
->>>>>>> e18dcbf1
-      
+
       tvx.writeInt(TermVectorsReader.FORMAT_CURRENT);
       tvd.writeInt(TermVectorsReader.FORMAT_CURRENT);
       tvf.writeInt(TermVectorsReader.FORMAT_CURRENT);
@@ -227,12 +122,11 @@
     initTermVectorsWriter();
 
     fill(docState.docID);
-    
+
     // Append term vectors to the real outputs:
     long pointer = tvd.getFilePointer();
     tvx.writeLong(pointer);
     tvx.writeLong(tvf.getFilePointer());
-<<<<<<< HEAD
     tvd.writeVInt(numVectorFields);
     if (numVectorFields > 0) {
       for(int i=0;i<numVectorFields;i++) {
@@ -242,28 +136,13 @@
       perFields[0].finishDocument();
       for(int i=1;i<numVectorFields;i++) {
         long pos = tvf.getFilePointer();
-=======
-    tvd.writeVInt(perDoc.numVectorFields);
-    if (perDoc.numVectorFields > 0) {
-      for(int i=0;i<perDoc.numVectorFields;i++) {
-        tvd.writeVInt(perDoc.fieldNumbers[i]);
-      }
-      assert 0 == perDoc.fieldPointers[0];
-      long lastPos = perDoc.fieldPointers[0];
-      for(int i=1;i<perDoc.numVectorFields;i++) {
-        long pos = perDoc.fieldPointers[i];
->>>>>>> e18dcbf1
         tvd.writeVLong(pos-lastPos);
         lastPos = pos;
         perFields[i].finishDocument();
       }
     }
 
-<<<<<<< HEAD
     assert lastDocID == docState.docID;
-=======
-    assert lastDocID == perDoc.docID;
->>>>>>> e18dcbf1
 
     lastDocID++;
 
@@ -274,20 +153,10 @@
 
   @Override
   public void abort() {
-<<<<<<< HEAD
-
-    if (tvx != null) {
-      try {
-        tvx.close();
-      } catch (Throwable t) {
-      }
-      tvx = null;
-=======
     hasVectors = false;
     try {
       IOUtils.closeSafely(tvx, tvd, tvf);
     } catch (IOException ignored) {
->>>>>>> e18dcbf1
     }
     try {
       docWriter.directory.deleteFile(IndexFileNames.segmentFileName(docWriter.getSegment(), "", IndexFileNames.VECTORS_INDEX_EXTENSION));
@@ -303,7 +172,7 @@
     }
     tvx = tvd = tvf = null;
     lastDocID = 0;
-    
+
     reset();
   }
 
@@ -323,7 +192,7 @@
 
   void addFieldToFlush(TermVectorsTermsWriterPerField fieldToFlush) {
     if (numVectorFields == perFields.length) {
-      int newSize = ArrayUtil.oversize(numVectorFields + 1, RamUsageEstimator.NUM_BYTES_OBJ_REF);
+      int newSize = ArrayUtil.oversize(numVectorFields + 1, RamUsageEstimator.NUM_BYTES_OBJECT_REF);
       TermVectorsTermsWriterPerField[] newArray = new TermVectorsTermsWriterPerField[newSize];
       System.arraycopy(perFields, 0, newArray, 0, numVectorFields);
       perFields = newArray;
@@ -331,14 +200,14 @@
 
     perFields[numVectorFields++] = fieldToFlush;
   }
-  
+
   @Override
   void startDocument() throws IOException {
     assert clearLastVectorFieldName();
     perFields = new TermVectorsTermsWriterPerField[1];
     reset();
   }
-  
+
   // Called only by assert
   final boolean clearLastVectorFieldName() {
     lastVectorFieldName = null;
