--- conflicted
+++ resolved
@@ -32,10 +32,7 @@
   public final String segmentName;
   public final FieldInfos fieldInfos;
   public final int numDocs;
-<<<<<<< HEAD
-=======
   public boolean hasVectors;
->>>>>>> e18dcbf1
   public final Collection<String> flushedFiles;
 
   final SegmentCodecs segmentCodecs;
@@ -54,20 +51,16 @@
    * smaller values result in bigger indexes, less acceleration and more
    * accelerable cases. More detailed experiments would be useful here. */
   public final int skipInterval = 16;
-  
-  /** Expert: The maximum number of skip levels. Smaller values result in 
+
+  /** Expert: The maximum number of skip levels. Smaller values result in
    * slightly smaller indexes, but slower skipping in big posting lists.
    */
   public final int maxSkipLevels = 10;
-  
+
 
 
   public SegmentWriteState(PrintStream infoStream, Directory directory, String segmentName, FieldInfos fieldInfos,
-<<<<<<< HEAD
-                           int numDocs, int termIndexInterval, CodecProvider codecs) {
-=======
                            int numDocs, int termIndexInterval, SegmentCodecs segmentCodecs) {
->>>>>>> e18dcbf1
     this.infoStream = infoStream;
     this.directory = directory;
     this.segmentName = segmentName;
@@ -78,7 +71,7 @@
     flushedFiles = new HashSet<String>();
     codecId = "";
   }
-  
+
   /**
    * Create a shallow {@link SegmentWriteState} copy final a codec ID
    */
