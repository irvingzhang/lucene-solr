/*
 * Licensed to the Apache Software Foundation (ASF) under one or more
 * contributor license agreements.  See the NOTICE file distributed with
 * this work for additional information regarding copyright ownership.
 * The ASF licenses this file to You under the Apache License, Version 2.0
 * (the "License"); you may not use this file except in compliance with
 * the License.  You may obtain a copy of the License at
 *
 *     http://www.apache.org/licenses/LICENSE-2.0
 *
 * Unless required by applicable law or agreed to in writing, software
 * distributed under the License is distributed on an "AS IS" BASIS,
 * WITHOUT WARRANTIES OR CONDITIONS OF ANY KIND, either express or implied.
 * See the License for the specific language governing permissions and
 * limitations under the License.
 */
package org.apache.lucene.codecs.simpletext;


import java.io.IOException;
import java.nio.charset.StandardCharsets;
import java.util.Collections;
import java.util.HashMap;
import java.util.Map;

import org.apache.lucene.codecs.FieldInfosFormat;
import org.apache.lucene.index.DocValuesType;
import org.apache.lucene.index.FieldInfo;
import org.apache.lucene.index.FieldInfos;
import org.apache.lucene.index.IndexFileNames;
import org.apache.lucene.index.IndexOptions;
import org.apache.lucene.index.SegmentInfo;
import org.apache.lucene.index.VectorValues;
import org.apache.lucene.store.ChecksumIndexInput;
import org.apache.lucene.store.Directory;
import org.apache.lucene.store.IOContext;
import org.apache.lucene.store.IndexOutput;
import org.apache.lucene.util.BytesRef;
import org.apache.lucene.util.BytesRefBuilder;
import org.apache.lucene.util.IOUtils;
import org.apache.lucene.util.StringHelper;

/**
 * plaintext field infos format
 * <p>
 * <b>FOR RECREATIONAL USE ONLY</b>
 * @lucene.experimental
 */
public class SimpleTextFieldInfosFormat extends FieldInfosFormat {
  
  /** Extension of field infos */
  static final String FIELD_INFOS_EXTENSION = "inf";
  
  static final BytesRef NUMFIELDS       =  new BytesRef("number of fields ");
  static final BytesRef NAME            =  new BytesRef("  name ");
  static final BytesRef NUMBER          =  new BytesRef("  number ");
  static final BytesRef STORETV         =  new BytesRef("  term vectors ");
  static final BytesRef STORETVPOS      =  new BytesRef("  term vector positions ");
  static final BytesRef STORETVOFF      =  new BytesRef("  term vector offsets ");
  static final BytesRef PAYLOADS        =  new BytesRef("  payloads ");
  static final BytesRef NORMS           =  new BytesRef("  norms ");
  static final BytesRef DOCVALUES       =  new BytesRef("  doc values ");
  static final BytesRef DOCVALUES_GEN   =  new BytesRef("  doc values gen ");
  static final BytesRef INDEXOPTIONS    =  new BytesRef("  index options ");
  static final BytesRef NUM_ATTS        =  new BytesRef("  attributes ");
  static final BytesRef ATT_KEY         =  new BytesRef("    key ");
  static final BytesRef ATT_VALUE       =  new BytesRef("    value ");
  static final BytesRef DATA_DIM_COUNT  =  new BytesRef("  data dimensional count ");
  static final BytesRef INDEX_DIM_COUNT =  new BytesRef("  index dimensional count ");
  static final BytesRef DIM_NUM_BYTES   =  new BytesRef("  dimensional num bytes ");
  static final BytesRef VECTOR_NUM_DIMS =  new BytesRef("  vector number of dimensions ");
  static final BytesRef VECTOR_DIST_FUNC = new BytesRef("  vector distance function ");
  static final BytesRef VECTOR_INDEX_TYPE = new BytesRef("  vector index type");
  static final BytesRef SOFT_DELETES    =  new BytesRef("  soft-deletes ");
  
  @Override
  public FieldInfos read(Directory directory, SegmentInfo segmentInfo, String segmentSuffix, IOContext iocontext) throws IOException {
    final String fileName = IndexFileNames.segmentFileName(segmentInfo.name, segmentSuffix, FIELD_INFOS_EXTENSION);
    ChecksumIndexInput input = directory.openChecksumInput(fileName, iocontext);
    BytesRefBuilder scratch = new BytesRefBuilder();
    
    boolean success = false;
    try {
      
      SimpleTextUtil.readLine(input, scratch);
      assert StringHelper.startsWith(scratch.get(), NUMFIELDS);
      final int size = Integer.parseInt(readString(NUMFIELDS.length, scratch));
      FieldInfo infos[] = new FieldInfo[size];

      for (int i = 0; i < size; i++) {
        SimpleTextUtil.readLine(input, scratch);
        assert StringHelper.startsWith(scratch.get(), NAME);
        String name = readString(NAME.length, scratch);
        
        SimpleTextUtil.readLine(input, scratch);
        assert StringHelper.startsWith(scratch.get(), NUMBER);
        int fieldNumber = Integer.parseInt(readString(NUMBER.length, scratch));

        SimpleTextUtil.readLine(input, scratch);
        assert StringHelper.startsWith(scratch.get(), INDEXOPTIONS);
        String s = readString(INDEXOPTIONS.length, scratch);
        final IndexOptions indexOptions = IndexOptions.valueOf(s);

        SimpleTextUtil.readLine(input, scratch);
        assert StringHelper.startsWith(scratch.get(), STORETV);
        boolean storeTermVector = Boolean.parseBoolean(readString(STORETV.length, scratch));
        
        SimpleTextUtil.readLine(input, scratch);
        assert StringHelper.startsWith(scratch.get(), PAYLOADS);
        boolean storePayloads = Boolean.parseBoolean(readString(PAYLOADS.length, scratch));
        
        SimpleTextUtil.readLine(input, scratch);
        assert StringHelper.startsWith(scratch.get(), NORMS);
        boolean omitNorms = !Boolean.parseBoolean(readString(NORMS.length, scratch));
        
        SimpleTextUtil.readLine(input, scratch);
        assert StringHelper.startsWith(scratch.get(), DOCVALUES);
        String dvType = readString(DOCVALUES.length, scratch);
        final DocValuesType docValuesType = docValuesType(dvType);
        
        SimpleTextUtil.readLine(input, scratch);
        assert StringHelper.startsWith(scratch.get(), DOCVALUES_GEN);
        final long dvGen = Long.parseLong(readString(DOCVALUES_GEN.length, scratch));
        
        SimpleTextUtil.readLine(input, scratch);
        assert StringHelper.startsWith(scratch.get(), NUM_ATTS);
        int numAtts = Integer.parseInt(readString(NUM_ATTS.length, scratch));
        Map<String,String> atts = new HashMap<>();

        for (int j = 0; j < numAtts; j++) {
          SimpleTextUtil.readLine(input, scratch);
          assert StringHelper.startsWith(scratch.get(), ATT_KEY);
          String key = readString(ATT_KEY.length, scratch);
        
          SimpleTextUtil.readLine(input, scratch);
          assert StringHelper.startsWith(scratch.get(), ATT_VALUE);
          String value = readString(ATT_VALUE.length, scratch);
          atts.put(key, value);
        }

        SimpleTextUtil.readLine(input, scratch);
        assert StringHelper.startsWith(scratch.get(), DATA_DIM_COUNT);
        int dimensionalCount = Integer.parseInt(readString(DATA_DIM_COUNT.length, scratch));

        SimpleTextUtil.readLine(input, scratch);
        assert StringHelper.startsWith(scratch.get(), INDEX_DIM_COUNT);
        int indexDimensionalCount = Integer.parseInt(readString(INDEX_DIM_COUNT.length, scratch));

        SimpleTextUtil.readLine(input, scratch);
        assert StringHelper.startsWith(scratch.get(), DIM_NUM_BYTES);
        int dimensionalNumBytes = Integer.parseInt(readString(DIM_NUM_BYTES.length, scratch));

        SimpleTextUtil.readLine(input, scratch);
        assert StringHelper.startsWith(scratch.get(), VECTOR_NUM_DIMS);
        int vectorNumDimensions = Integer.parseInt(readString(VECTOR_NUM_DIMS.length, scratch));

        SimpleTextUtil.readLine(input, scratch);
        assert StringHelper.startsWith(scratch.get(), VECTOR_DIST_FUNC);
        String distFunc = readString(VECTOR_DIST_FUNC.length, scratch);
        VectorValues.DistanceFunction vectorDistFunc = distanceFunction(distFunc);

        SimpleTextUtil.readLine(input, scratch);
        assert StringHelper.startsWith(scratch.get(), VECTOR_INDEX_TYPE);
        String vecIndexTypeStr = readString(VECTOR_INDEX_TYPE.length, scratch);
        VectorValues.VectorIndexType vecIndexType = vectorIndexType(vecIndexTypeStr);

        SimpleTextUtil.readLine(input, scratch);
        assert StringHelper.startsWith(scratch.get(), SOFT_DELETES);
        boolean isSoftDeletesField = Boolean.parseBoolean(readString(SOFT_DELETES.length, scratch));

        infos[i] = new FieldInfo(name, fieldNumber, storeTermVector, 
                                 omitNorms, storePayloads, indexOptions, docValuesType, dvGen, Collections.unmodifiableMap(atts),
<<<<<<< HEAD
                                 dimensionalCount, indexDimensionalCount, dimensionalNumBytes, isSoftDeletesField);
=======
                                 dataDimensionalCount, indexDimensionalCount, dimensionalNumBytes,
                                 vectorNumDimensions, vectorDistFunc, vecIndexType, isSoftDeletesField);
>>>>>>> 0ed57eed
      }

      SimpleTextUtil.checkFooter(input);
      
      FieldInfos fieldInfos = new FieldInfos(infos);
      success = true;
      return fieldInfos;
    } finally {
      if (success) {
        input.close();
      } else {
        IOUtils.closeWhileHandlingException(input);
      }
    }
  }

  public DocValuesType docValuesType(String dvType) {
    return DocValuesType.valueOf(dvType);
  }

  public VectorValues.DistanceFunction distanceFunction(String distFunc) {
    return VectorValues.DistanceFunction.valueOf(distFunc);
  }

  public VectorValues.VectorIndexType vectorIndexType(String vectIndexType) {
    return VectorValues.VectorIndexType.valueOf(vectIndexType);
  }
  
  private String readString(int offset, BytesRefBuilder scratch) {
    return new String(scratch.bytes(), offset, scratch.length()-offset, StandardCharsets.UTF_8);
  }

  @Override
  public void write(Directory directory, SegmentInfo segmentInfo, String segmentSuffix, FieldInfos infos, IOContext context) throws IOException {
    final String fileName = IndexFileNames.segmentFileName(segmentInfo.name, segmentSuffix, FIELD_INFOS_EXTENSION);
    IndexOutput out = directory.createOutput(fileName, context);
    BytesRefBuilder scratch = new BytesRefBuilder();
    boolean success = false;
    try {
      SimpleTextUtil.write(out, NUMFIELDS);
      SimpleTextUtil.write(out, Integer.toString(infos.size()), scratch);
      SimpleTextUtil.writeNewline(out);
      
      for (FieldInfo fi : infos) {
        SimpleTextUtil.write(out, NAME);
        SimpleTextUtil.write(out, fi.name, scratch);
        SimpleTextUtil.writeNewline(out);
        
        SimpleTextUtil.write(out, NUMBER);
        SimpleTextUtil.write(out, Integer.toString(fi.number), scratch);
        SimpleTextUtil.writeNewline(out);
        
        SimpleTextUtil.write(out, INDEXOPTIONS);
        IndexOptions indexOptions = fi.getIndexOptions();
        assert indexOptions.compareTo(IndexOptions.DOCS_AND_FREQS_AND_POSITIONS) >= 0 || !fi.hasPayloads();
        SimpleTextUtil.write(out, indexOptions.toString(), scratch);
        SimpleTextUtil.writeNewline(out);
        
        SimpleTextUtil.write(out, STORETV);
        SimpleTextUtil.write(out, Boolean.toString(fi.hasVectors()), scratch);
        SimpleTextUtil.writeNewline(out);
        
        SimpleTextUtil.write(out, PAYLOADS);
        SimpleTextUtil.write(out, Boolean.toString(fi.hasPayloads()), scratch);
        SimpleTextUtil.writeNewline(out);
               
        SimpleTextUtil.write(out, NORMS);
        SimpleTextUtil.write(out, Boolean.toString(!fi.omitsNorms()), scratch);
        SimpleTextUtil.writeNewline(out);

        SimpleTextUtil.write(out, DOCVALUES);
        SimpleTextUtil.write(out, getDocValuesType(fi.getDocValuesType()), scratch);
        SimpleTextUtil.writeNewline(out);
        
        SimpleTextUtil.write(out, DOCVALUES_GEN);
        SimpleTextUtil.write(out, Long.toString(fi.getDocValuesGen()), scratch);
        SimpleTextUtil.writeNewline(out);
               
        Map<String,String> atts = fi.attributes();
        int numAtts = atts == null ? 0 : atts.size();
        SimpleTextUtil.write(out, NUM_ATTS);
        SimpleTextUtil.write(out, Integer.toString(numAtts), scratch);
        SimpleTextUtil.writeNewline(out);
      
        if (numAtts > 0) {
          for (Map.Entry<String,String> entry : atts.entrySet()) {
            SimpleTextUtil.write(out, ATT_KEY);
            SimpleTextUtil.write(out, entry.getKey(), scratch);
            SimpleTextUtil.writeNewline(out);
          
            SimpleTextUtil.write(out, ATT_VALUE);
            SimpleTextUtil.write(out, entry.getValue(), scratch);
            SimpleTextUtil.writeNewline(out);
          }
        }

        SimpleTextUtil.write(out, DATA_DIM_COUNT);
        SimpleTextUtil.write(out, Integer.toString(fi.getPointDimensionCount()), scratch);
        SimpleTextUtil.writeNewline(out);

        SimpleTextUtil.write(out, INDEX_DIM_COUNT);
        SimpleTextUtil.write(out, Integer.toString(fi.getPointIndexDimensionCount()), scratch);
        SimpleTextUtil.writeNewline(out);
        
        SimpleTextUtil.write(out, DIM_NUM_BYTES);
        SimpleTextUtil.write(out, Integer.toString(fi.getPointNumBytes()), scratch);
        SimpleTextUtil.writeNewline(out);

        SimpleTextUtil.write(out, VECTOR_NUM_DIMS);
        SimpleTextUtil.write(out, Integer.toString(fi.getVectorNumDimensions()), scratch);
        SimpleTextUtil.writeNewline(out);

        SimpleTextUtil.write(out, VECTOR_DIST_FUNC);
        SimpleTextUtil.write(out, fi.getVectorDistFunc().name(), scratch);
        SimpleTextUtil.writeNewline(out);

        SimpleTextUtil.write(out, SOFT_DELETES);
        SimpleTextUtil.write(out, Boolean.toString(fi.isSoftDeletesField()), scratch);
        SimpleTextUtil.writeNewline(out);
      }
      SimpleTextUtil.writeChecksum(out, scratch);
      success = true;
    } finally {
      if (success) {
        out.close();
      } else {
        IOUtils.closeWhileHandlingException(out);
      }
    }
  }
  
  private static String getDocValuesType(DocValuesType type) {
    return type.toString();
  }
}<|MERGE_RESOLUTION|>--- conflicted
+++ resolved
@@ -170,12 +170,8 @@
 
         infos[i] = new FieldInfo(name, fieldNumber, storeTermVector, 
                                  omitNorms, storePayloads, indexOptions, docValuesType, dvGen, Collections.unmodifiableMap(atts),
-<<<<<<< HEAD
-                                 dimensionalCount, indexDimensionalCount, dimensionalNumBytes, isSoftDeletesField);
-=======
-                                 dataDimensionalCount, indexDimensionalCount, dimensionalNumBytes,
+                                 dimensionalCount, indexDimensionalCount, dimensionalNumBytes,
                                  vectorNumDimensions, vectorDistFunc, vecIndexType, isSoftDeletesField);
->>>>>>> 0ed57eed
       }
 
       SimpleTextUtil.checkFooter(input);
