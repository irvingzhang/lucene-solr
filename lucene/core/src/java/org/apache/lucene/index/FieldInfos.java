--- conflicted
+++ resolved
@@ -48,7 +48,6 @@
   private final boolean hasNorms;
   private final boolean hasDocValues;
   private final boolean hasPointValues;
-  private final boolean hasGraphAndVectorValues;
   private final boolean hasIvfFlatAndVectorValues;
   private final String softDeletesField;
   
@@ -70,7 +69,6 @@
     boolean hasNorms = false;
     boolean hasDocValues = false;
     boolean hasPointValues = false;
-    boolean hasGraphAndVectorValues = false;
     boolean hasIvfFlatAndVectorValues = false;
     String softDeletesField = null;
 
@@ -102,13 +100,8 @@
       hasNorms |= info.hasNorms();
       hasDocValues |= info.getDocValuesType() != DocValuesType.NONE;
       hasPayloads |= info.hasPayloads();
-<<<<<<< HEAD
       hasPointValues |= (info.getPointDimensionCount() != 0);
-=======
-      hasPointValues |= (info.getPointDataDimensionCount() != 0);
-      hasGraphAndVectorValues |= (info.getVectorNumDimensions() != 0 && info.getVectorIndexType() == VectorValues.VectorIndexType.HNSW);
       hasIvfFlatAndVectorValues |= (info.getVectorNumDimensions() != 0 && info.getVectorIndexType() == VectorValues.VectorIndexType.IVFFLAT);
->>>>>>> 0ed57eed
       if (info.isSoftDeletesField()) {
         if (softDeletesField != null && softDeletesField.equals(info.name) == false) {
           throw new IllegalArgumentException("multiple soft-deletes fields [" + info.name + ", " + softDeletesField + "]");
@@ -125,7 +118,6 @@
     this.hasNorms = hasNorms;
     this.hasDocValues = hasDocValues;
     this.hasPointValues = hasPointValues;
-    this.hasGraphAndVectorValues = hasGraphAndVectorValues;
     this.hasIvfFlatAndVectorValues = hasIvfFlatAndVectorValues;
     this.softDeletesField = softDeletesField;
 
@@ -216,11 +208,6 @@
     return hasPointValues;
   }
 
-  /** Returns true if any fields have VectorValues and use graph-base indices */
-  public boolean hasGraphAndVectorValues() {
-    return hasGraphAndVectorValues;
-  }
-
   /** Returns true if any fields have VectorValues and use IVFFlar indices */
   public boolean hasIvfFlatAndVectorValues() {
     return hasIvfFlatAndVectorValues;
@@ -332,11 +319,7 @@
      * number assigned if possible otherwise the first unassigned field number
      * is used as the field number.
      */
-<<<<<<< HEAD
-    synchronized int addOrGet(String fieldName, int preferredFieldNumber, IndexOptions indexOptions, DocValuesType dvType, int dimensionCount, int indexDimensionCount, int dimensionNumBytes, boolean isSoftDeletesField) {
-=======
-    synchronized int addOrGet(String fieldName, int preferredFieldNumber, IndexOptions indexOptions, DocValuesType dvType, int dataDimensionCount, int indexDimensionCount, int dimensionNumBytes, int vectorNumDimensions, VectorValues.DistanceFunction distFunc, boolean isSoftDeletesField) {
->>>>>>> 0ed57eed
+    synchronized int addOrGet(String fieldName, int preferredFieldNumber, IndexOptions indexOptions, DocValuesType dvType, int dimensionCount, int indexDimensionCount, int dimensionNumBytes, int vectorNumDimensions, VectorValues.DistanceFunction distFunc, boolean isSoftDeletesField) {
       if (indexOptions != IndexOptions.NONE) {
         IndexOptions currentOpts = this.indexOptions.get(fieldName);
         if (currentOpts == null) {
@@ -647,12 +630,8 @@
                                  fi.omitsNorms(), fi.hasPayloads(),
                                  fi.getIndexOptions(), fi.getDocValuesType(), dvGen,
                                  fi.attributes(),
-<<<<<<< HEAD
                                  fi.getPointDimensionCount(), fi.getPointIndexDimensionCount(), fi.getPointNumBytes(),
-=======
-                                 fi.getPointDataDimensionCount(), fi.getPointIndexDimensionCount(), fi.getPointNumBytes(),
                                  fi.getVectorNumDimensions(), fi.getVectorDistFunc(), fi.getVectorIndexType(),
->>>>>>> 0ed57eed
                                  fi.isSoftDeletesField());
     }
     
