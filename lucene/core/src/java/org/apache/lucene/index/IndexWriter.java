--- conflicted
+++ resolved
@@ -992,11 +992,7 @@
     for(SegmentCommitInfo info : segmentInfos) {
       FieldInfos fis = readFieldInfos(info);
       for(FieldInfo fi : fis) {
-<<<<<<< HEAD
-        map.addOrGet(fi.name, fi.number, fi.getIndexOptions(), fi.getDocValuesType(), fi.getPointDimensionCount(), fi.getPointIndexDimensionCount(), fi.getPointNumBytes(), fi.isSoftDeletesField());
-=======
-        map.addOrGet(fi.name, fi.number, fi.getIndexOptions(), fi.getDocValuesType(), fi.getPointDataDimensionCount(), fi.getPointIndexDimensionCount(), fi.getPointNumBytes(), fi.getVectorNumDimensions(), fi.getVectorDistFunc(), fi.isSoftDeletesField());
->>>>>>> 0ed57eed
+        map.addOrGet(fi.name, fi.number, fi.getIndexOptions(), fi.getDocValuesType(), fi.getPointDimensionCount(), fi.getPointIndexDimensionCount(), fi.getPointNumBytes(), fi.getVectorNumDimensions(), fi.getVectorDistFunc(), fi.isSoftDeletesField());
       }
     }
 
@@ -2818,11 +2814,7 @@
             FieldInfos fis = readFieldInfos(info);
             for(FieldInfo fi : fis) {
               // This will throw exceptions if any of the incoming fields have an illegal schema change:
-<<<<<<< HEAD
-              globalFieldNumberMap.addOrGet(fi.name, fi.number, fi.getIndexOptions(), fi.getDocValuesType(), fi.getPointDimensionCount(), fi.getPointIndexDimensionCount(), fi.getPointNumBytes(), fi.isSoftDeletesField());
-=======
-              globalFieldNumberMap.addOrGet(fi.name, fi.number, fi.getIndexOptions(), fi.getDocValuesType(), fi.getPointDataDimensionCount(), fi.getPointIndexDimensionCount(), fi.getPointNumBytes(), fi.getVectorNumDimensions(), fi.getVectorDistFunc(), fi.isSoftDeletesField());
->>>>>>> 0ed57eed
+              globalFieldNumberMap.addOrGet(fi.name, fi.number, fi.getIndexOptions(), fi.getDocValuesType(), fi.getPointDimensionCount(), fi.getPointIndexDimensionCount(), fi.getPointNumBytes(), fi.getVectorNumDimensions(), fi.getVectorDistFunc(), fi.isSoftDeletesField());
             }
             infos.add(copySegmentAsIs(info, newSegName, context));
           }
