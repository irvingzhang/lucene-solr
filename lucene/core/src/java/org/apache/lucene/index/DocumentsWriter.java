--- conflicted
+++ resolved
@@ -626,11 +626,7 @@
       /* Cutover to a new delete queue.  This must be synced on the flush control
        * otherwise a new DWPT could sneak into the loop with an already flushing
        * delete queue */
-<<<<<<< HEAD
-      seqNo = flushControl.markForFullFlush(); // swaps the delQueue synced on FlushControl
-=======
       seqNo = flushControl.markForFullFlush(); // swaps this.deleteQueue synced on FlushControl
->>>>>>> 671de296
       assert setFlushingDeleteQueue(flushingDeleteQueue);
     }
     assert currentFullFlushDelQueue != null;
